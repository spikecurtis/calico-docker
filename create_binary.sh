--- conflicted
+++ resolved
@@ -15,13 +15,9 @@
 # as the mountpoint directly since the host permissions may not allow the
 # `user` account in the container to write to it.
 docker run -v `pwd`/calico_containers:/code/calico_containers \
-<<<<<<< HEAD
  -v `pwd`/dist:/code/dist --name pyinstaller \
  -e PYTHONPATH=/code/calico_containers \
  calico-build \
-=======
- -v `pwd`/dist:/code/dist --name pyinstaller calico-build \
->>>>>>> b73712d4
  pyinstaller calico_containers/calicoctl.py -a -F -s --clean
 docker rm -f pyinstaller || true
 
